/**
 * Tencent is pleased to support the open source community by making Polaris available.
 *
 * Copyright (C) 2019 THL A29 Limited, a Tencent company. All rights reserved.
 *
 * Licensed under the BSD 3-Clause License (the "License");
 * you may not use this file except in compliance with the License.
 * You may obtain a copy of the License at
 *
 * https://opensource.org/licenses/BSD-3-Clause
 *
 * Unless required by applicable law or agreed to in writing, software distributed
 * under the License is distributed on an "AS IS" BASIS, WITHOUT WARRANTIES OR
 * CONDITIONS OF ANY KIND, either express or implied. See the License for the
 * specific language governing permissions and limitations under the License.
 */

package boltdb

import (
	"database/sql"
	"errors"
	"sort"
	"strconv"
	"strings"
	"time"

	"github.com/polarismesh/polaris-server/common/utils"

	api "github.com/polarismesh/polaris-server/common/api/v1"
	"github.com/polarismesh/polaris-server/common/log"
	"github.com/polarismesh/polaris-server/common/model"
	"github.com/polarismesh/polaris-server/store"
	"github.com/polarismesh/polaris-server/store/sqldb"
)

type serviceStore struct {
	handler BoltHandler
}

var (
	MultipleSvcFound = errors.New("multiple service find")
)

const (
	tblNameService     = "service"
	SvcFieldID         = "ID"
	SvcFieldName       = "Name"
	SvcFieldNamespace  = "Namespace"
	SvcFieldBusiness   = "Business"
	SvcFieldPorts      = "Ports"
	SvcFieldMeta       = "Meta"
	SvcFieldComment    = "Comment"
	SvcFieldDepartment = "Department"
	SvcFieldModifyTime = "ModifyTime"
	SvcFieldToken      = "Token"
	SvcFieldOwner      = "Owner"
	SvcFieldRevision   = "Revision"
	SvcFieldReference  = "Reference"
<<<<<<< HEAD
	SvcFieldVaild      = "Valid"
=======
	SvcFieldCmdbMod1   = "CmdbMod1"
	SvcFieldCmdbMod2   = "CmdbMod2"
	SvcFieldCmdbMod3   = "CmdbMod3"
>>>>>>> 593ba9dc
)

// AddService save a service
func (ss *serviceStore) AddService(s *model.Service) error {

	initService(s)

	if s.ID == "" || s.Name == "" || s.Namespace == "" ||
		s.Owner == "" || s.Token == "" {
		return store.NewStatusError(store.EmptyParamsErr, "add Service missing some params")
	}

	err := ss.handler.SaveValue(tblNameService, s.ID, s)

	return store.Error(err)
}

// DeleteService delete a service
func (ss *serviceStore) DeleteService(id, serviceName, namespaceName string) error {
	if id == "" {
		return store.NewStatusError(store.EmptyParamsErr, "delete Service missing some params")
	}
	err := ss.handler.DeleteValues(tblNameService, []string{id}, true)
	return store.Error(err)
}

// DeleteServiceAlias delete a service alias
func (ss *serviceStore) DeleteServiceAlias(name string, namespace string) error {
	if name == "" || namespace == "" {
		return store.NewStatusError(store.EmptyParamsErr, "delete Service alias missing some params")
	}

	svc, err := ss.getServiceByNameAndNs(name, namespace)
	if err != nil {
		log.Errorf("[Store][boltdb] get service alias error, %v", err)
		return err
	}

	err = ss.handler.DeleteValues(tblNameService, []string{svc.ID}, true)
	if err != nil {
		log.Errorf("[Store][boltdb] delete service alias error, %v", err)
	}

	return store.Error(err)
}

// UpdateServiceAlias update service alias
func (ss *serviceStore) UpdateServiceAlias(alias *model.Service, needUpdateOwner bool) error {
	if alias.ID == "" || alias.Name == "" || alias.Namespace == "" ||
		alias.Revision == "" || alias.Reference == "" || (needUpdateOwner && alias.Owner == "") {
		return store.NewStatusError(store.EmptyParamsErr, "update Service Alias missing some params")
	}

	properties := make(map[string]interface{})
	properties[SvcFieldName] = alias.Name
	properties[SvcFieldNamespace] = alias.Namespace
	properties[SvcFieldDepartment] = alias.Department
	properties[SvcFieldBusiness] = alias.Business
	properties[SvcFieldMeta] = alias.Meta
	properties[SvcFieldComment] = alias.Comment
	properties[SvcFieldRevision] = alias.Revision
	properties[SvcFieldToken] = alias.Token
	properties[SvcFieldOwner] = alias.Owner
	properties[SvcFieldReference] = alias.Reference
	properties[SvcFieldModifyTime] = time.Now()

	err := ss.handler.UpdateValue(tblNameService, alias.ID, properties)

	return store.Error(err)
}

// UpdateService update service
func (ss *serviceStore) UpdateService(service *model.Service, needUpdateOwner bool) error {
	if service.ID == "" || service.Name == "" || service.Namespace == "" ||
		service.Token == "" || service.Owner == "" || service.Revision == "" {
		return store.NewStatusError(store.EmptyParamsErr, "Update Service missing some params")
	}

	properties := make(map[string]interface{})

	properties[SvcFieldName] = service.Name
	properties[SvcFieldNamespace] = service.Namespace
	properties[SvcFieldDepartment] = service.Department
	properties[SvcFieldBusiness] = service.Business
	properties[SvcFieldMeta] = service.Meta
	properties[SvcFieldComment] = service.Comment
	properties[SvcFieldRevision] = service.Revision
	properties[SvcFieldToken] = service.Token
	properties[SvcFieldOwner] = service.Owner
	properties[SvcFieldPorts] = service.Ports
	properties[SvcFieldReference] = service.Reference
	properties[SvcFieldCmdbMod1] = service.CmdbMod1
	properties[SvcFieldCmdbMod2] = service.CmdbMod2
	properties[SvcFieldCmdbMod3] = service.CmdbMod3
	properties[SvcFieldModifyTime] = time.Now()

	err := ss.handler.UpdateValue(tblNameService, service.ID, properties)

	serr := store.Error(err)
	if store.Code(serr) == store.DuplicateEntryErr {
		serr = store.NewStatusError(store.DataConflictErr, err.Error())
	}
	return serr
}

// UpdateServiceToken update service token
func (ss *serviceStore) UpdateServiceToken(serviceID string, token string, revision string) error {

	properties := make(map[string]interface{})
	properties[SvcFieldToken] = token
	properties[SvcFieldRevision] = revision
	properties[SvcFieldModifyTime] = time.Now()

	err := ss.handler.UpdateValue(tblNameService, serviceID, properties)

	return store.Error(err)
}

// GetSourceServiceToken get source service token
func (ss *serviceStore) GetSourceServiceToken(name string, namespace string) (*model.Service, error) {
	var out model.Service
	s, err := ss.getServiceByNameAndNs(name, namespace)
	switch {
	case err == sql.ErrNoRows, s == nil:
		return nil, nil
	case err != nil:
		return nil, err
	default:
		out.ID = s.ID
		out.Token = s.Token
		out.PlatformID = s.PlatformID
		out.Name = name
		out.Namespace = namespace
		return &out, nil
	}
}

// GetService get service details based on service name and namespace
func (ss *serviceStore) GetService(name string, namespace string) (*model.Service, error) {
	s, err := ss.getServiceByNameAndNs(name, namespace)
	if err != nil {
		return nil, err
	}
	return s, nil
}

// GetServiceByID get service detail by service id
func (ss *serviceStore) GetServiceByID(id string) (*model.Service, error) {
	service, err := ss.getServiceByID(id)
	if err != nil {
		return nil, err
	}

	return service, nil
}

// GetServices query corresponding services and numbers according to relevant conditions
func (ss *serviceStore) GetServices(serviceFilters, serviceMetas map[string]string,
	instanceFilters *store.InstanceArgs, offset, limit uint32) (uint32, []*model.Service, error) {

	totalCount, services, err := ss.getServices(serviceFilters, serviceMetas, instanceFilters, offset, limit)
	if err != nil {
		return 0, nil, err
	}

	return totalCount, services, nil
}

// GetServicesCount get the total number of all services
func (ss *serviceStore) GetServicesCount() (uint32, error) {

	count, err := ss.handler.CountValues(tblNameService)
	if err != nil {
		log.Errorf("[Store][boltdb] load service from kv error %v", err)
		return 0, err
	}

	return uint32(count), nil
}

// GetMoreServices get incremental services
func (ss *serviceStore) GetMoreServices(
	mtime time.Time, firstUpdate, disableBusiness, needMeta bool) (map[string]*model.Service, error) {

	fields := []string{SvcFieldModifyTime}
	if disableBusiness {
		fields = append(fields, SvcFieldNamespace)
	}

	services, err := ss.handler.LoadValuesByFilter(tblNameService, fields, &model.Service{},
		func(m map[string]interface{}) bool {
			if disableBusiness {
				serviceNs, ok := m[SvcFieldNamespace]
				if !ok {
					return false
				}
				if serviceNs.(string) != sqldb.SystemNamespace {
					return false
				}
			}

			svcMTime, ok := m[SvcFieldModifyTime]
			if !ok {
				return false
			}

			serviceMtime := svcMTime.(time.Time)
			if serviceMtime.Before(mtime) {
				return false
			}
			return true
		})

	if err != nil {
		log.Errorf("[Store][boltdb] load service from kv error, %v", err)
		return nil, err
	}

	res := make(map[string]*model.Service)
	for k, v := range services {
		res[k] = v.(*model.Service)
	}

	return res, nil
}

// GetServiceAliases get list of service aliases
func (ss *serviceStore) GetServiceAliases(
	filter map[string]string, offset uint32, limit uint32) (uint32, []*model.ServiceAlias, error) {

	var totalCount uint32

	// find all alias service with filters
	fields := []string{SvcFieldReference, SvcFieldMeta, SvcFieldDepartment, SvcFieldBusiness}
	for k := range filter {
		fields = append(fields, k)
	}

	referenceService := make(map[string]bool)
	services, err := ss.handler.LoadValuesByFilter(tblNameService, fields, &model.Service{},
		func(m map[string]interface{}) bool {
			// judge whether it is alias by whether there is a reference
			reference, err := m[SvcFieldReference]
			if !err {
				return false
			}
			if reference.(string) == "" {
				return false
			}

			name, isName := filter["name"]
			keys, isKeys := filter["keys"]
			values, isValues := filter["values"]
			department, isDepartment := filter["department"]
			business, isBusiness := filter["business"]

			// filter by other
			if isName {
				svcName, ok := m[SvcFieldName]
				if !ok {
					return false
				}
				if svcName.(string) != name {
					return false
				}
			}

			if isKeys {
				svcMeta, ok := m[SvcFieldMeta]
				if !ok {
					return false
				}
				metaValue, ok := svcMeta.(map[string]string)[keys]
				if !ok {
					return false
				}
				if isValues && values != metaValue {
					return false
				}
			}

			if isDepartment {
				svcDepartment, ok := m[SvcFieldDepartment]
				if !ok {
					return false
				}
				if department != svcDepartment.(string) {
					return false
				}
			}
			if isBusiness && business != m[SvcFieldBusiness].(string) {
				svcBusiness, ok := m[SvcFieldBusiness]
				if !ok {
					return false
				}
				if business != svcBusiness.(string) {
					return false
				}
			}
			referenceService[m[SvcFieldReference].(string)] = true
			return true
		})
	if err != nil {
		log.Errorf("[Store][boltdb] load service from kv error, %v", err)
		return 0, nil, err
	}
	if len(services) == 0 {
		return 0, []*model.ServiceAlias{}, nil
	}

	totalCount = uint32(len(services))

	// find source service for every alias
	fields = []string{SvcFieldID}

	refServices, err := ss.handler.LoadValuesByFilter(tblNameService, fields, &model.Service{},
		func(m map[string]interface{}) bool {
			_, ok := referenceService[m[SvcFieldID].(string)]
			if !ok {
				return false
			}
			return true
		})

	// sort and limit
	s := getRealServicesList(services, offset, limit)

	var serviceAlias []*model.ServiceAlias
	for _, service := range s {
		alias := model.ServiceAlias{}
		alias.ID = service.ID
		alias.Alias = service.Name
		alias.ServiceID = service.Reference
		alias.Service = refServices[service.Reference].(*model.Service).Name
		alias.ModifyTime = service.ModifyTime
		alias.CreateTime = service.CreateTime
		alias.Comment = service.Comment
		alias.Namespace = service.Namespace
		alias.Owner = service.Owner

		serviceAlias = append(serviceAlias, &alias)
	}

	return totalCount, serviceAlias, nil
}

// GetSystemServices get system services
func (ss *serviceStore) GetSystemServices() ([]*model.Service, error) {

	fields := []string{SvcFieldNamespace}

	services, err := ss.handler.LoadValuesByFilter(tblNameService, fields, &model.Service{},
		func(m map[string]interface{}) bool {
			svcNamespace, ok := m[SvcFieldNamespace]
			if !ok {
				return false
			}
			if svcNamespace.(string) == sqldb.SystemNamespace {
				return true
			}
			return false
		})
	if err != nil {
		log.Errorf("[Store][boltdb] load service from kv error, %v", err)
		return nil, err
	}

	return getRealServicesList(services, 0, uint32(len(services))), nil
}

// GetServicesBatch get service id and other information in batch
func (ss *serviceStore) GetServicesBatch(services []*model.Service) ([]*model.Service, error) {

	if len(services) == 0 {
		return nil, nil
	}

	fields := []string{SvcFieldName, SvcFieldNamespace}

	serviceInfo := make(map[string]string)

	for _, service := range services {
		serviceInfo[service.Name] = service.Namespace
	}

	svcs, err := ss.handler.LoadValuesByFilter(tblNameService, fields, &model.Service{},
		func(m map[string]interface{}) bool {

			svcName, ok := m[SvcFieldName]
			if !ok {
				return false
			}
			svcNs, ok := m[SvcFieldNamespace]
			if !ok {
				return false
			}

			name := svcName.(string)
			namespace := svcNs.(string)
			ns, ok := serviceInfo[name]
			if !ok {
				return false
			}
			if ns != namespace {
				return false
			}
			return true
		})
	if err != nil {
		log.Errorf("[Store][boltdb] load service from kv error, %v", err)
		return nil, err
	}

	return getRealServicesList(svcs, 0, uint32(len(services))), nil
}

func (ss *serviceStore) getServiceByNameAndNs(name string, namespace string) (*model.Service, error) {
	var out *model.Service

	fields := []string{SvcFieldName, SvcFieldNamespace}

	svc, err := ss.handler.LoadValuesByFilter(tblNameService, fields, &model.Service{},
		func(m map[string]interface{}) bool {

			svcName, ok := m[SvcFieldName]
			if !ok {
				return false
			}
			svcNs, ok := m[SvcFieldNamespace]
			if !ok {
				return false
			}

			if svcName.(string) == name && svcNs.(string) == namespace {
				return true
			}
			return false
		})
	if err != nil {
		return nil, err
	}

	if len(svc) > 1 {
		log.Errorf("[Store][boltdb] multiple services found %v", svc)
		return nil, MultipleSvcFound
	}

	// should only find one service
	for _, v := range svc {
		out = v.(*model.Service)
	}

	return out, err
}

func (ss *serviceStore) getServiceByID(id string) (*model.Service, error) {

	fields := []string{SvcFieldID}

	svc, err := ss.handler.LoadValuesByFilter(tblNameService, fields, &model.Service{},
		func(m map[string]interface{}) bool {
			svcId, ok := m[SvcFieldID]
			if !ok {
				return false
			}
			if svcId.(string) != id {
				return false
			}
			return true
		})
	if err != nil {
		return nil, err
	}

	if len(svc) > 1 {
		log.Errorf("[Store][boltdb] multiple services found %v", svc)
		return nil, MultipleSvcFound
	}

	return svc[id].(*model.Service), err
}

func (ss *serviceStore) getServices(serviceFilters, serviceMetas map[string]string,
	instanceFilters *store.InstanceArgs, offset, limit uint32) (uint32, []*model.Service, error) {

	insFiltersIds := make(map[string]bool)
	// int array to string array
	if instanceFilters != nil && (len(instanceFilters.Ports) > 0 || len(instanceFilters.Hosts) > 0) {

		portArray := make([]string, len(instanceFilters.Ports))
		for i, port := range instanceFilters.Ports {
			portArray[i] = strconv.Itoa(int(port))
		}

		// get the filtered list of serviceIDs from instanceFilters
		filter := []string{insFieldProto}

		inss, err := ss.handler.LoadValuesByFilter(tblNameInstance, filter, &model.Instance{},
			func(m map[string]interface{}) bool {
				insPorto, ok := m[insFieldProto]
				if !ok {
					return false
				}
				ins := insPorto.(*api.Instance)
				insHost := ins.GetHost().GetValue()
				insPort := ins.GetPort().GetValue()

				if len(instanceFilters.Hosts) > 0 {
					ifFound := false
					for _, h := range instanceFilters.Hosts {
						if h == insHost {
							ifFound = true
							break
						}
					}
					if !ifFound {
						return false
					}
				}
				if len(instanceFilters.Ports) > 0 {
					ifFound := false
					for _, p := range instanceFilters.Ports {
						if p == insPort {
							ifFound = true
							break
						}
					}
					if !ifFound {
						return false
					}
				}
				return true
			})
		if err != nil {
			log.Errorf("[Store][boltdb] load instance from kv error %v", err)
			return 0, nil, err
		}
		for _, i := range inss {
			insFiltersIds[i.(*model.Instance).ServiceID] = true
		}
	}

	fields := []string{SvcFieldName, SvcFieldMeta, SvcFieldDepartment, SvcFieldBusiness}
	if len(insFiltersIds) > 0 {
		fields = append(fields, SvcFieldID)
	}

	isKeys := true
	isValues := true
	var keys string
	var values string

	if len(serviceMetas) == 0 {
		isKeys = false
		isValues = false
	} else {
		for k, v := range serviceMetas {
			keys = k
			values = v
			if values == "" {
				isValues = false
			}
			break
		}
	}

	name, isName := serviceFilters["name"]
	department, isDepartment := serviceFilters["department"]
	business, isBusiness := serviceFilters["business"]

	svcs, err := ss.handler.LoadValuesByFilter(tblNameService, fields, &model.Service{},
		func(m map[string]interface{}) bool {
			// filter by id
			if len(insFiltersIds) > 0 {
				svcId, ok := m[SvcFieldID]
				if !ok {
					return false
				}
				_, ok = insFiltersIds[svcId.(string)]
				if !ok {
					return false
				}
			}
			// filter by other
			if isName {
				svcName, ok := m[SvcFieldName]
				if !ok {
					return false
				}
				if utils.IsWildName(name) {
					return strings.Contains(svcName.(string), name[0:len(name)-1])
				} else {
					if svcName.(string) != name {
						return false
					}
				}
			}

			if isKeys {
				svcMeta, ok := m[SvcFieldMeta]
				if !ok {
					return false
				}
				metaValue, ok := svcMeta.(map[string]string)[keys]
				if !ok {
					return false
				}
				if isValues && values != metaValue {
					return false
				}
			}

			if isDepartment {
				svcDepartment, ok := m[SvcFieldDepartment]
				if !ok {
					return false
				}
				if utils.IsWildName(department) {
					return strings.Contains(svcDepartment.(string), department[0:len(department)-1])
				} else {
					if svcDepartment.(string) != department {
						return false
					}
				}
			}

			if isBusiness {
				svcBusiness, ok := m[SvcFieldBusiness]
				if !ok {
					return false
				}
				if utils.IsWildName(business) {
					return strings.Contains(svcBusiness.(string), business[0:len(business)-1])
				} else {
					if svcBusiness.(string) != business {
						return false
					}
				}
			}

			return true
		})
	if err != nil {
		log.Errorf("[Store][boltdb] load service from kv error %v", err)
		return 0, nil, err
	}
	totalCount := len(svcs)
	return uint32(totalCount), getRealServicesList(svcs, offset, limit), nil
}

func getRealServicesList(originServices map[string]interface{}, offset, limit uint32) []*model.Service {
	services := make([]*model.Service, 0)
	beginIndex := offset
	endIndex := beginIndex + limit
	totalCount := uint32(len(originServices))
	// handle special offset, limit
	if totalCount == 0 {
		return services
	}
	if beginIndex >= endIndex {
		return services
	}
	if beginIndex >= totalCount {
		return services
	}
	if endIndex > totalCount {
		endIndex = totalCount
	}

	for _, s := range originServices {
		services = append(services, s.(*model.Service))
	}

	sort.Slice(services, func(i, j int) bool {
		// sort by modifyTime
		if services[i].ModifyTime.After(services[j].ModifyTime) {
			return true
		} else if services[i].ModifyTime.Before(services[j].ModifyTime) {
			return false
		} else {
			// compare id if modifyTime is the same
			return services[i].ID < services[j].ID
		}
	})

	return services[beginIndex:endIndex]
}

func initService(s *model.Service) {
	current := time.Now()
	if s != nil {
		s.CreateTime = current
		s.ModifyTime = current
		s.Valid = true
	}
}<|MERGE_RESOLUTION|>--- conflicted
+++ resolved
@@ -57,13 +57,10 @@
 	SvcFieldOwner      = "Owner"
 	SvcFieldRevision   = "Revision"
 	SvcFieldReference  = "Reference"
-<<<<<<< HEAD
 	SvcFieldVaild      = "Valid"
-=======
 	SvcFieldCmdbMod1   = "CmdbMod1"
 	SvcFieldCmdbMod2   = "CmdbMod2"
 	SvcFieldCmdbMod3   = "CmdbMod3"
->>>>>>> 593ba9dc
 )
 
 // AddService save a service
