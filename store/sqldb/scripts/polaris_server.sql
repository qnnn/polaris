SET
    SQL_MODE = "NO_AUTO_VALUE_ON_ZERO";

SET
    time_zone = "+00:00";

/*!40101 SET @OLD_CHARACTER_SET_CLIENT = @@CHARACTER_SET_CLIENT */
;

/*!40101 SET @OLD_CHARACTER_SET_RESULTS = @@CHARACTER_SET_RESULTS */
;

/*!40101 SET @OLD_COLLATION_CONNECTION = @@COLLATION_CONNECTION */
;

/*!40101 SET NAMES utf8mb4 */
;

--
-- Database: `polaris_server`
--
CREATE DATABASE IF NOT EXISTS `polaris_server` DEFAULT CHARACTER SET utf8 COLLATE utf8_bin;

USE `polaris_server`;

-- --------------------------------------------------------
--
-- Table structure `business`
--
CREATE TABLE `business`
(
    `id`    varchar(32) COLLATE utf8_bin   NOT NULL comment 'Unique ID',
    `name`  varchar(64) COLLATE utf8_bin   NOT NULL comment 'business name',
    `token` varchar(64) COLLATE utf8_bin   NOT NULL comment 'Token ID of the business',
    `owner` varchar(1024) COLLATE utf8_bin NOT NULL comment 'The business is responsible for Owner',
    `flag`  tinyint(4)                     NOT NULL DEFAULT '0' comment 'Logic delete flag, 0 means visible, 1 means that it has been logically deleted',
    `ctime` timestamp                      NOT NULL DEFAULT CURRENT_TIMESTAMP comment 'Create time',
    `mtime` timestamp                      NOT NULL DEFAULT CURRENT_TIMESTAMP ON UPDATE CURRENT_TIMESTAMP comment 'Last updated time',
    PRIMARY KEY (`id`)
) ENGINE = InnoDB
  DEFAULT CHARSET = utf8
  COLLATE = utf8_bin;

-- --------------------------------------------------------
--
-- Table structure `instance`
--
CREATE TABLE `instance`
(
    `id`                  varchar(128) COLLATE utf8_bin NOT NULL comment 'Unique ID',
    `service_id`          varchar(32) COLLATE utf8_bin  NOT NULL comment 'Service ID',
    `vpc_id`              varchar(64) COLLATE utf8_bin           DEFAULT NULL comment 'VPC ID',
    `host`                varchar(128) COLLATE utf8_bin NOT NULL comment 'instance Host Information',
    `port`                int(11)                       NOT NULL comment 'instance port information',
    `protocol`            varchar(32) COLLATE utf8_bin           DEFAULT NULL comment 'Listening protocols for corresponding ports, such as TPC, UDP, GRPC, DUBBO, etc.',
    `version`             varchar(32) COLLATE utf8_bin           DEFAULT NULL comment 'The version of the instance can be used for version routing',
    `health_status`       tinyint(4)                    NOT NULL DEFAULT '1' comment 'The health status of the instance, 1 is health, 0 is unhealthy',
    `isolate`             tinyint(4)                    NOT NULL DEFAULT '0' comment 'Example isolation status flag, 0 is not isolated, 1 is isolated',
    `weight`              smallint(6)                   NOT NULL DEFAULT '100' comment 'The weight of the instance is mainly used for LoadBalance, default is 100',
    `enable_health_check` tinyint(4)                    NOT NULL DEFAULT '0' comment 'Whether to open a heartbeat on an instance, check the logic, 0 is not open, 1 is open',
    `logic_set`           varchar(128) COLLATE utf8_bin          DEFAULT NULL comment 'Example logic packet information',
    `cmdb_region`         varchar(128) COLLATE utf8_bin          DEFAULT NULL comment 'The region information of the instance is mainly used to close the route',
    `cmdb_zone`           varchar(128) COLLATE utf8_bin          DEFAULT NULL comment 'The ZONE information of the instance is mainly used to close the route.',
    `cmdb_idc`            varchar(128) COLLATE utf8_bin          DEFAULT NULL comment 'The IDC information of the instance is mainly used to close the route',
    `priority`            tinyint(4)                    NOT NULL DEFAULT '0' comment 'Example priority, currently useless',
    `revision`            varchar(32) COLLATE utf8_bin  NOT NULL comment 'Instance version information',
    `flag`                tinyint(4)                    NOT NULL DEFAULT '0' comment 'Logic delete flag, 0 means visible, 1 means that it has been logically deleted',
    `ctime`               timestamp                     NOT NULL DEFAULT CURRENT_TIMESTAMP comment 'Create time',
    `mtime`               timestamp                     NOT NULL DEFAULT CURRENT_TIMESTAMP ON UPDATE CURRENT_TIMESTAMP comment 'Last updated time',
    PRIMARY KEY (`id`),
    KEY `service_id` (`service_id`),
    KEY `mtime` (`mtime`),
    KEY `host` (`host`)
) ENGINE = InnoDB
  DEFAULT CHARSET = utf8
  COLLATE = utf8_bin;

-- --------------------------------------------------------
--
-- Table structure `health_check`
--
CREATE TABLE `health_check`
(
    `id`   varchar(128) COLLATE utf8_bin NOT NULL comment 'Instance ID',
    `type` tinyint(4)                    NOT NULL DEFAULT '0' comment 'Instance health check type',
    `ttl`  int(11)                       NOT NULL comment 'TTL time jumping',
    PRIMARY KEY (`id`),
    CONSTRAINT `health_check_ibfk_1` FOREIGN KEY (`id`) REFERENCES `instance` (`id`) ON DELETE CASCADE ON UPDATE CASCADE
) ENGINE = InnoDB
  DEFAULT CHARSET = utf8
  COLLATE = utf8_bin;

-- --------------------------------------------------------
--
-- Table structure `instance_metadata`
--
CREATE TABLE `instance_metadata`
(
    `id`     varchar(128) COLLATE utf8_bin  NOT NULL comment 'Instance ID',
    `mkey`   varchar(128) COLLATE utf8_bin  NOT NULL comment 'instance label of Key',
    `mvalue` varchar(4096) COLLATE utf8_bin NOT NULL comment 'instance label Value',
    `ctime`  timestamp                      NOT NULL DEFAULT CURRENT_TIMESTAMP comment 'Create time',
    `mtime`  timestamp                      NOT NULL DEFAULT CURRENT_TIMESTAMP ON UPDATE CURRENT_TIMESTAMP comment 'Last updated time',
    PRIMARY KEY (`id`, `mkey`),
    KEY `mkey` (`mkey`),
    CONSTRAINT `instance_metadata_ibfk_1` FOREIGN KEY (`id`) REFERENCES `instance` (`id`) ON DELETE CASCADE ON UPDATE CASCADE
) ENGINE = InnoDB
  DEFAULT CHARSET = utf8
  COLLATE = utf8_bin;

-- --------------------------------------------------------
--
-- Table structure `namespace`
--
CREATE TABLE `namespace`
(
    `name`    varchar(64) COLLATE utf8_bin   NOT NULL comment 'Namespace name, unique',
    `comment` varchar(1024) COLLATE utf8_bin          DEFAULT NULL comment 'Description of namespace',
    `token`   varchar(64) COLLATE utf8_bin   NOT NULL comment 'TOKEN named space for write operation check',
    `owner`   varchar(1024) COLLATE utf8_bin NOT NULL comment 'Responsible for named space Owner',
    `flag`    tinyint(4)                     NOT NULL DEFAULT '0' comment 'Logic delete flag, 0 means visible, 1 means that it has been logically deleted',
    `ctime`   timestamp                      NOT NULL DEFAULT CURRENT_TIMESTAMP comment 'Create time',
    `mtime`   timestamp                      NOT NULL DEFAULT CURRENT_TIMESTAMP ON UPDATE CURRENT_TIMESTAMP comment 'Last updated time',
    PRIMARY KEY (`name`)
) ENGINE = InnoDB
  DEFAULT CHARSET = utf8
  COLLATE = utf8_bin;

--
-- Data in the conveyor `namespace`
--
INSERT INTO `namespace` (`name`,
                         `comment`,
                         `token`,
                         `owner`,
                         `flag`,
                         `ctime`,
                         `mtime`)
VALUES ('Polaris',
        'Polaris-server',
        '2d1bfe5d12e04d54b8ee69e62494c7fd',
        'polaris',
        0,
        '2019-09-06 07:55:07',
        '2019-09-06 07:55:07'),
       ('default',
        'Default Environment',
        'e2e473081d3d4306b52264e49f7ce227',
        'polaris',
        0,
        '2021-07-27 19:37:37',
        '2021-07-27 19:37:37');

-- --------------------------------------------------------
--
-- Table structure `routing_config`
--
CREATE TABLE `routing_config`
(
    `id`         varchar(32) COLLATE utf8_bin NOT NULL comment 'Routing configuration ID',
    `in_bounds`  text COLLATE utf8_bin comment 'Service is routing rules',
    `out_bounds` text COLLATE utf8_bin comment 'Service main routing rules',
    `revision`   varchar(40) COLLATE utf8_bin NOT NULL comment 'Routing rule version',
    `flag`       tinyint(4)                   NOT NULL DEFAULT '0' comment 'Logic delete flag, 0 means visible, 1 means that it has been logically deleted',
    `ctime`      timestamp                    NOT NULL DEFAULT CURRENT_TIMESTAMP comment 'Create time',
    `mtime`      timestamp                    NOT NULL DEFAULT CURRENT_TIMESTAMP ON UPDATE CURRENT_TIMESTAMP comment 'Last updated time',
    PRIMARY KEY (`id`),
    KEY `mtime` (`mtime`)
) ENGINE = InnoDB
  DEFAULT CHARSET = utf8
  COLLATE = utf8_bin;

-- --------------------------------------------------------
--
-- Table structure `ratelimit_config`
--
CREATE TABLE `ratelimit_config`
(
    `id`         varchar(32) COLLATE utf8_bin NOT NULL comment 'ratelimit rule ID',
    `service_id` varchar(32) COLLATE utf8_bin NOT NULL comment 'Service ID',
    `cluster_id` varchar(32) COLLATE utf8_bin NOT NULL comment 'Cluster ID, no use',
    `labels`     text COLLATE utf8_bin        NOT NULL comment 'Conductive flow for a specific label',
    `priority`   smallint(6)                  NOT NULL DEFAULT '0' comment 'ratelimit rule priority',
    `rule`       text COLLATE utf8_bin        NOT NULL comment 'Current limiting rules',
    `revision`   varchar(32) COLLATE utf8_bin NOT NULL comment 'Limiting version',
    `flag`       tinyint(4)                   NOT NULL DEFAULT '0' comment 'Logic delete flag, 0 means visible, 1 means that it has been logically deleted',
    `ctime`      timestamp                    NOT NULL DEFAULT CURRENT_TIMESTAMP comment 'Create time',
    `mtime`      timestamp                    NOT NULL DEFAULT CURRENT_TIMESTAMP ON UPDATE CURRENT_TIMESTAMP comment 'Last updated time',
    PRIMARY KEY (`id`),
    KEY `mtime` (`mtime`),
    KEY `service_id` (`service_id`)
) ENGINE = InnoDB
  DEFAULT CHARSET = utf8
  COLLATE = utf8_bin;

-- --------------------------------------------------------
--
-- Table structure `ratelimit_revision`
--
CREATE TABLE `ratelimit_revision`
(
    `service_id`    varchar(32) COLLATE utf8_bin NOT NULL comment 'Service ID',
    `last_revision` varchar(40) COLLATE utf8_bin NOT NULL comment 'The latest limited limiting rule version of the corresponding service',
    `mtime`         timestamp                    NOT NULL DEFAULT CURRENT_TIMESTAMP ON UPDATE CURRENT_TIMESTAMP comment 'Last updated time',
    PRIMARY KEY (`service_id`),
    KEY `service_id` (`service_id`),
    KEY `mtime` (`mtime`)
) ENGINE = InnoDB
  DEFAULT CHARSET = utf8
  COLLATE = utf8_bin;

-- --------------------------------------------------------
--
-- Table structure `service`
--
CREATE TABLE `service`
(
    `id`           varchar(32) COLLATE utf8_bin   NOT NULL comment 'Service ID',
    `name`         varchar(128) COLLATE utf8_bin  NOT NULL comment 'Service name, only under the namespace',
    `namespace`    varchar(64) COLLATE utf8_bin   NOT NULL comment 'Namespace belongs to the service',
    `ports`        varchar(8192) COLLATE utf8_bin          DEFAULT NULL comment 'Service will have a list of all port information of the external exposure (single process exposing multiple protocols)',
    `business`     varchar(64) COLLATE utf8_bin            DEFAULT NULL comment 'Service business information',
    `department`   varchar(1024) COLLATE utf8_bin          DEFAULT NULL comment 'Service department information',
    `cmdb_mod1`    varchar(1024) COLLATE utf8_bin          DEFAULT NULL comment '',
    `cmdb_mod2`    varchar(1024) COLLATE utf8_bin          DEFAULT NULL comment '',
    `cmdb_mod3`    varchar(1024) COLLATE utf8_bin          DEFAULT NULL comment '',
    `comment`      varchar(1024) COLLATE utf8_bin          DEFAULT NULL comment 'Description information',
    `token`        varchar(2048) COLLATE utf8_bin NOT NULL comment 'Service token, used to handle all the services involved in the service',
    `revision`     varchar(32) COLLATE utf8_bin   NOT NULL comment 'Service version information',
    `owner`        varchar(1024) COLLATE utf8_bin NOT NULL comment 'Owner information belonging to the service',
    `flag`         tinyint(4)                     NOT NULL DEFAULT '0' comment 'Logic delete flag, 0 means visible, 1 means that it has been logically deleted',
    `reference`    varchar(32) COLLATE utf8_bin            DEFAULT NULL comment 'Service alias, what is the actual service name that the service is actually pointed out?',
    `refer_filter` varchar(1024) COLLATE utf8_bin          DEFAULT NULL comment '',
    `platform_id`  varchar(32) COLLATE utf8_bin            DEFAULT '' comment 'The platform ID to which the service belongs',
    `ctime`        timestamp                      NOT NULL DEFAULT CURRENT_TIMESTAMP comment 'Create time',
    `mtime`        timestamp                      NOT NULL DEFAULT CURRENT_TIMESTAMP ON UPDATE CURRENT_TIMESTAMP comment 'Last updated time',
    PRIMARY KEY (`id`),
    UNIQUE KEY `name` (`name`, `namespace`),
    KEY `namespace` (`namespace`),
    KEY `mtime` (`mtime`),
    KEY `reference` (`reference`),
    KEY `platform_id` (`platform_id`)
) ENGINE = InnoDB
  DEFAULT CHARSET = utf8
  COLLATE = utf8_bin;

-- --------------------------------------------------------
--
-- Data in the conveyor `service`
--
INSERT INTO `service` (`id`,
                       `name`,
                       `namespace`,
                       `comment`,
                       `business`,
                       `token`,
                       `revision`,
                       `owner`,
                       `flag`,
                       `ctime`,
                       `mtime`)
VALUES ('fbca9bfa04ae4ead86e1ecf5811e32a9',
        'polaris.checker',
        'Polaris',
        'polaris checker service',
        'polaris',
        '7d19c46de327408d8709ee7392b7700b',
        '301b1e9f0bbd47a6b697e26e99dfe012',
        'polaris',
        0,
        '2021-09-06 07:55:07',
        '2021-09-06 07:55:09'),
       ('bbfdda174ea64e11ac862adf14593c03',
        'polaris.monitor',
        'Polaris',
        'polaris monitor service',
        'polaris',
        '50b4e7d8affa4634b52523d398d1a369',
        '3649b17283d94d7baee5fb5d8160a225',
        'polaris',
        0,
        '2021-09-06 07:55:07',
        '2021-09-06 07:55:11'),
       ('e6542db1a2cc846c1866010b40b7f51f',
        'polaris.config',
        'Polaris',
        'polaris config service',
        'polaris',
        'c874d9a0a4b45c82c93e6bf285518c7b',
        '769ec01f58875088faf2cb9e44a4b2d2',
        'polaris',
        0,
        '2021-09-06 07:55:07',
        '2021-09-06 07:55:11');

-- --------------------------------------------------------
--
-- Table structure `service_metadata`
--
CREATE TABLE `service_metadata`
(
    `id`     varchar(32) COLLATE utf8_bin   NOT NULL comment 'Service ID',
    `mkey`   varchar(128) COLLATE utf8_bin  NOT NULL comment 'Service label key',
    `mvalue` varchar(4096) COLLATE utf8_bin NOT NULL comment 'Service label Value',
    `ctime`  timestamp                      NOT NULL DEFAULT CURRENT_TIMESTAMP comment 'Create time',
    `mtime`  timestamp                      NOT NULL DEFAULT CURRENT_TIMESTAMP ON UPDATE CURRENT_TIMESTAMP comment 'Last updated time',
    PRIMARY KEY (`id`, `mkey`),
    KEY `mkey` (`mkey`),
    CONSTRAINT `service_metadata_ibfk_1` FOREIGN KEY (`id`) REFERENCES `service` (`id`) ON DELETE CASCADE ON UPDATE CASCADE
) ENGINE = InnoDB
  DEFAULT CHARSET = utf8
  COLLATE = utf8_bin;

-- --------------------------------------------------------
--
-- Table structure `owner_service_map`Quickly query all services under an Owner
--
CREATE TABLE `owner_service_map`
(
    `id`        varchar(32) COLLATE utf8_bin  NOT NULL comment '',
    `owner`     varchar(32) COLLATE utf8_bin  NOT NULL comment 'Service Owner',
    `service`   varchar(128) COLLATE utf8_bin NOT NULL comment 'service name',
    `namespace` varchar(64) COLLATE utf8_bin  NOT NULL comment 'namespace name',
    PRIMARY KEY (`id`),
    KEY `owner` (`owner`),
    KEY `name` (`service`, `namespace`)
) ENGINE = InnoDB
  DEFAULT CHARSET = utf8
  COLLATE = utf8_bin;

-- --------------------------------------------------------
--
-- Table structure `circuitbreaker_rule`
--
CREATE TABLE `circuitbreaker_rule`
(
    `id`         varchar(97) COLLATE utf8_bin   NOT NULL comment 'Melting rule ID',
    `version`    varchar(32) COLLATE utf8_bin   NOT NULL DEFAULT 'master' comment 'Melting rule version, default is MASTR',
    `name`       varchar(128) COLLATE utf8_bin  NOT NULL comment 'Melting rule name',
    `namespace`  varchar(64) COLLATE utf8_bin   NOT NULL comment 'Melting rule belongs to name space',
    `business`   varchar(64) COLLATE utf8_bin            DEFAULT NULL comment 'Business information of fuse regular',
    `department` varchar(1024) COLLATE utf8_bin          DEFAULT NULL comment 'Department information to which the fuse regular belongs',
    `comment`    varchar(1024) COLLATE utf8_bin          DEFAULT NULL comment 'Description of the fuse rule',
    `inbounds`   text COLLATE utf8_bin          NOT NULL comment 'Service-tuned fuse rule',
    `outbounds`  text COLLATE utf8_bin          NOT NULL comment 'Service Motoring Fuse Rule',
    `token`      varchar(32) COLLATE utf8_bin   NOT NULL comment 'Token, which is fucking, mainly for writing operation check',
    `owner`      varchar(1024) COLLATE utf8_bin NOT NULL comment 'Melting rule Owner information',
    `revision`   varchar(32) COLLATE utf8_bin   NOT NULL comment 'Melt rule version information',
    `flag`       tinyint(4)                     NOT NULL DEFAULT '0' comment 'Logic delete flag, 0 means visible, 1 means that it has been logically deleted',
    `ctime`      timestamp                      NOT NULL DEFAULT CURRENT_TIMESTAMP comment 'Create time',
    `mtime`      timestamp                      NOT NULL DEFAULT CURRENT_TIMESTAMP ON UPDATE CURRENT_TIMESTAMP comment 'Last updated time',
    PRIMARY KEY (`id`, `version`),
    UNIQUE KEY `name` (`name`, `namespace`, `version`),
    KEY `mtime` (`mtime`)
) ENGINE = InnoDB
  DEFAULT CHARSET = utf8
  COLLATE = utf8_bin;

-- --------------------------------------------------------
--
-- Table structure `circuitbreaker_rule_relation`
--
CREATE TABLE `circuitbreaker_rule_relation`
(
    `service_id`   varchar(32) COLLATE utf8_bin NOT NULL comment 'Service ID',
    `rule_id`      varchar(97) COLLATE utf8_bin NOT NULL comment 'Melting rule ID',
    `rule_version` varchar(32) COLLATE utf8_bin NOT NULL comment 'Melting rule version',
    `flag`         tinyint(4)                   NOT NULL DEFAULT '0' comment 'Logic delete flag, 0 means visible, 1 means that it has been logically deleted',
    `ctime`        timestamp                    NOT NULL DEFAULT CURRENT_TIMESTAMP comment 'Create time',
    `mtime`        timestamp                    NOT NULL DEFAULT CURRENT_TIMESTAMP ON UPDATE CURRENT_TIMESTAMP comment 'Last updated time',
    PRIMARY KEY (`service_id`),
    KEY `mtime` (`mtime`),
    KEY `rule_id` (`rule_id`),
    CONSTRAINT `circuitbreaker_rule_relation_ibfk_1` FOREIGN KEY (`service_id`) REFERENCES `service` (`id`) ON DELETE CASCADE ON UPDATE CASCADE
) ENGINE = InnoDB
  DEFAULT CHARSET = utf8
  COLLATE = utf8_bin;

-- --------------------------------------------------------
--
-- Table structure `platform`
--
CREATE TABLE `platform`
(
    `id`         varchar(32) COLLATE utf8_bin   NOT NULL comment 'Platform ID',
    `name`       varchar(128) COLLATE utf8_bin  NOT NULL comment 'Platform name',
    `domain`     varchar(1024) COLLATE utf8_bin NOT NULL comment 'Platform domain name',
    `qps`        smallint(6)                    NOT NULL comment 'QPS restrictions set for a platform',
    `token`      varchar(32) COLLATE utf8_bin   NOT NULL comment 'Platform token',
    `owner`      varchar(1024) COLLATE utf8_bin NOT NULL comment 'Platform is responsible for Owner',
    `department` varchar(1024) COLLATE utf8_bin          DEFAULT NULL comment 'Platform department',
    `comment`    varchar(1024) COLLATE utf8_bin          DEFAULT NULL comment 'Platform description',
    `flag`       tinyint(4)                     NOT NULL DEFAULT '0' comment 'Logic delete flag, 0 means visible, 1 means that it has been logically deleted',
    `ctime`      timestamp                      NOT NULL DEFAULT CURRENT_TIMESTAMP comment 'Create time',
    `mtime`      timestamp                      NOT NULL DEFAULT CURRENT_TIMESTAMP ON UPDATE CURRENT_TIMESTAMP comment 'Last updated time',
    PRIMARY KEY (`id`),
    KEY `mtime` (`mtime`)
) ENGINE = InnoDB
  DEFAULT CHARSET = utf8
  COLLATE = utf8_bin;

-- --------------------------------------------------------
--
-- Table structure `t_ip_config`
--
CREATE TABLE `t_ip_config`
(
    `Fip`     int(10) unsigned NOT NULL comment 'Machine IP',
    `FareaId` int(10) unsigned NOT NULL comment 'Area number',
    `FcityId` int(10) unsigned NOT NULL comment 'City number',
    `FidcId`  int(10) unsigned NOT NULL comment 'IDC number',
    `Fflag`   tinyint(4) DEFAULT '0',
    `Fstamp`  datetime         NOT NULL,
    `Fflow`   int(10) unsigned NOT NULL,
    PRIMARY KEY (`Fip`),
    KEY `idx_Fflow` (`Fflow`)
) ENGINE = InnoDB
  DEFAULT CHARSET = latin1;

-- --------------------------------------------------------
--
-- Table structure `t_policy`
--
CREATE TABLE `t_policy`
(
    `FmodId` int(10) unsigned NOT NULL,
    `Fdiv`   int(10) unsigned NOT NULL,
    `Fmod`   int(10) unsigned NOT NULL,
    `Fflag`  tinyint(4) DEFAULT '0',
    `Fstamp` datetime         NOT NULL,
    `Fflow`  int(10) unsigned NOT NULL,
    PRIMARY KEY (`FmodId`)
) ENGINE = InnoDB
  DEFAULT CHARSET = latin1;

-- --------------------------------------------------------
--
-- Table structure `t_route`
--
CREATE TABLE `t_route`
(
    `Fip`    int(10) unsigned NOT NULL,
    `FmodId` int(10) unsigned NOT NULL,
    `FcmdId` int(10) unsigned NOT NULL,
    `FsetId` varchar(32)      NOT NULL,
    `Fflag`  tinyint(4) DEFAULT '0',
    `Fstamp` datetime         NOT NULL,
    `Fflow`  int(10) unsigned NOT NULL,
    PRIMARY KEY (`Fip`, `FmodId`, `FcmdId`),
    KEY `Fflow` (`Fflow`),
    KEY `idx1` (`FmodId`, `FcmdId`, `FsetId`)
) ENGINE = InnoDB
  DEFAULT CHARSET = latin1;

-- --------------------------------------------------------
--
-- Table structure `t_section`
--
CREATE TABLE `t_section`
(
    `FmodId` int(10) unsigned NOT NULL,
    `Ffrom`  int(10) unsigned NOT NULL,
    `Fto`    int(10) unsigned NOT NULL,
    `Fxid`   int(10) unsigned NOT NULL,
    `Fflag`  tinyint(4) DEFAULT '0',
    `Fstamp` datetime         NOT NULL,
    `Fflow`  int(10) unsigned NOT NULL,
    PRIMARY KEY (`FmodId`, `Ffrom`, `Fto`)
) ENGINE = InnoDB
  DEFAULT CHARSET = latin1;

-- --------------------------------------------------------
--
-- Table structure `start_lock`
--
CREATE TABLE `start_lock`
(
    `lock_id`  int(11)                      NOT NULL COMMENT '锁序号',
    `lock_key` varchar(32) COLLATE utf8_bin NOT NULL COMMENT 'Lock name',
    `server`   varchar(32) COLLATE utf8_bin NOT NULL COMMENT 'SERVER holding launch lock',
    `mtime`    timestamp                    NOT NULL DEFAULT CURRENT_TIMESTAMP ON UPDATE CURRENT_TIMESTAMP COMMENT 'Update time',
    PRIMARY KEY (`lock_id`, `lock_key`)
) ENGINE = InnoDB
  DEFAULT CHARSET = utf8
  COLLATE = utf8_bin;

--
-- Data in the conveyor `start_lock`
--
INSERT INTO `start_lock` (`lock_id`, `lock_key`, `server`, `mtime`)
VALUES (1, 'sz', 'aaa', '2019-12-05 08:35:49');

-- --------------------------------------------------------
--
-- Table structure `cl5_module`
--
CREATE TABLE `cl5_module`
(
    `module_id`    int(11)   NOT NULL COMMENT 'Module ID',
    `interface_id` int(11)   NOT NULL COMMENT 'Interface ID',
    `range_num`    int(11)   NOT NULL,
    `mtime`        timestamp NOT NULL DEFAULT CURRENT_TIMESTAMP ON UPDATE CURRENT_TIMESTAMP comment 'Last updated time',
    PRIMARY KEY (`module_id`)
) ENGINE = InnoDB
  DEFAULT CHARSET = utf8
  COLLATE = utf8_bin COMMENT = 'To generate SID';

--
-- Data in the conveyor `cl5_module`
--
insert into cl5_module(module_id, interface_id, range_num)
values (3000001, 1, 0);

-- --------------------------------------------------------
--
-- Table structure `mesh`
--
CREATE TABLE `mesh`
(
    `id`            varchar(32) COLLATE utf8_bin   NOT NULL COMMENT 'mesh ID',
    `name`          varchar(128) COLLATE utf8_bin  NOT NULL COMMENT 'mesh name',
    `department`    varchar(1024) COLLATE utf8_bin          DEFAULT NULL COMMENT 'mesh department',
    `business`      varchar(128) COLLATE utf8_bin  NOT NULL COMMENT 'mesh service',
    `managed`       tinyint(4)                     NOT NULL COMMENT 'Whether to managed',
    `istio_version` varchar(64) COLLATE utf8_bin COMMENT 'ISTIO version',
    `data_cluster`  varchar(1024) COLLATE utf8_bin COMMENT 'Data surface cluster',
    `revision`      varchar(32) COLLATE utf8_bin   NOT NULL COMMENT 'Rule version number',
    `comment`       varchar(1024) COLLATE utf8_bin          DEFAULT NULL COMMENT 'Rule description',
    `token`         varchar(32) COLLATE utf8_bin   NOT NULL COMMENT 'Rule Authentication Token',
    `owner`         varchar(1024) COLLATE utf8_bin NOT NULL COMMENT 'Rule owner',
    `flag`          tinyint(4)                     NOT NULL DEFAULT '0' COMMENT 'Whether the rules are valid, 0 is valid, 1 is invalid, it is deleted',
    `ctime`         timestamp                      NOT NULL DEFAULT CURRENT_TIMESTAMP comment 'Create time',
    `mtime`         timestamp                      NOT NULL DEFAULT CURRENT_TIMESTAMP ON UPDATE CURRENT_TIMESTAMP comment 'Last updated time',
    PRIMARY KEY (`id`),
    KEY `name` (`name`),
    KEY `mtime` (`mtime`)
) ENGINE = InnoDB
  DEFAULT CHARSET = utf8
  COLLATE = utf8_bin;

-- --------------------------------------------------------
--
-- Table structure `mesh_service`
--
CREATE TABLE `mesh_service`
(
    `id`             varchar(32) COLLATE utf8_bin   NOT NULL COMMENT 'mesh rule ID',
    `mesh_id`        varchar(32) COLLATE utf8_bin   NOT NULL COMMENT 'mesh name',
    `service_id`     varchar(32) COLLATE utf8_bin   NOT NULL COMMENT 'Service ID',
    `namespace`      varchar(64) COLLATE utf8_bin   NOT NULL COMMENT 'Service namespace',
    `service`        varchar(128) COLLATE utf8_bin  NOT NULL COMMENT 'Service Name',
    `mesh_namespace` varchar(64) COLLATE utf8_bin   NOT NULL COMMENT 'Map to the mesh namespace',
    `mesh_service`   varchar(128) COLLATE utf8_bin  NOT NULL COMMENT 'Mapping to the mesh service name',
    `location`       varchar(16) COLLATE utf8_bin   NOT NULL COMMENT 'Which location is in the mesh',
    `export_to`      varchar(1024) COLLATE utf8_bin NOT NULL COMMENT 'What is the service you can be seen by the namespace',
    `revision`       varchar(32) COLLATE utf8_bin   NOT NULL COMMENT 'Rule version number',
    `flag`           tinyint(4)                     NOT NULL DEFAULT '0' COMMENT 'Whether the rules are valid, 0 is valid, 1 is invalid, it is deleted',
    `ctime`          timestamp                      NOT NULL DEFAULT CURRENT_TIMESTAMP comment 'Create time',
    `mtime`          timestamp                      NOT NULL DEFAULT CURRENT_TIMESTAMP ON UPDATE CURRENT_TIMESTAMP comment 'Last updated time',
    PRIMARY KEY (`id`),
    UNIQUE KEY `relation` (`mesh_id`, `mesh_namespace`, `mesh_service`),
    KEY `namespace` (`namespace`),
    KEY `service` (`service`),
    KEY `location` (`location`),
    KEY `export_to` (`export_to`),
    KEY `mtime` (`mtime`),
    KEY `flag` (`flag`)
) ENGINE = InnoDB
  DEFAULT CHARSET = utf8
  COLLATE = utf8_bin;

-- --------------------------------------------------------
--
-- Table structure `mesh_service_revision`
--
CREATE TABLE `mesh_service_revision`
(
    `mesh_id`  varchar(32) COLLATE utf8_bin NOT NULL COMMENT 'mesh name',
    `revision` varchar(32) COLLATE utf8_bin NOT NULL COMMENT 'Rule version number',
    `ctime`    timestamp                    NOT NULL DEFAULT CURRENT_TIMESTAMP comment 'Create time',
    `mtime`    timestamp                    NOT NULL DEFAULT CURRENT_TIMESTAMP ON UPDATE CURRENT_TIMESTAMP comment 'Last updated time',
    PRIMARY KEY (`mesh_id`),
    KEY `mtime` (`mtime`)
) ENGINE = InnoDB
  DEFAULT CHARSET = utf8
  COLLATE = utf8_bin;

-- --------------------------------------------------------
--
-- Table structure `mesh_resource`
--
CREATE TABLE `mesh_resource`
(
    `id`             varchar(32) COLLATE utf8_bin NOT NULL COMMENT 'mesh rule ID',
    `mesh_id`        varchar(32) COLLATE utf8_bin NOT NULL COMMENT 'mesh name',
    `name`           varchar(64) COLLATE utf8_bin NOT NULL COMMENT 'Rule name',
    `mesh_namespace` varchar(64) COLLATE utf8_bin NOT NULL COMMENT 'mesh namespace where the rules are located',
    `type_url`       varchar(96) COLLATE utf8_bin NOT NULL COMMENT 'Rule type, such as VirtualService',
    `revision`       varchar(32) COLLATE utf8_bin NOT NULL COMMENT 'Rule version number',
    `body`           text COMMENT 'Rule content, JSON format string',
    `flag`           tinyint(4)                   NOT NULL DEFAULT '0' COMMENT 'Whether the rules are valid, 0 is valid, 1 is invalid, it is deleted',
    `ctime`          timestamp                    NOT NULL DEFAULT CURRENT_TIMESTAMP comment 'Create time',
    `mtime`          timestamp                    NOT NULL DEFAULT CURRENT_TIMESTAMP ON UPDATE CURRENT_TIMESTAMP comment 'Last updated time',
    PRIMARY KEY (`id`),
    UNIQUE KEY `name` (`mesh_id`, `name`, `mesh_namespace`, `type_url`),
    KEY `mtime` (`mtime`)
) ENGINE = InnoDB
  DEFAULT CHARSET = utf8
  COLLATE = utf8_bin;

--
-- Table structure `mesh_revision`
--
CREATE TABLE `mesh_resource_revision`
(
    `mesh_id`  varchar(32) COLLATE utf8_bin NOT NULL COMMENT 'Rules, mesh ID',
    `type_url` varchar(96) COLLATE utf8_bin NOT NULL COMMENT 'Rule type, such as VirtualService',
    `revision` varchar(32) COLLATE utf8_bin NOT NULL COMMENT 'The version number of the rules collection, the overall version number of all rule collections below the same mesh',
    `ctime`    timestamp                    NOT NULL DEFAULT CURRENT_TIMESTAMP comment 'Create time',
    `mtime`    timestamp                    NOT NULL DEFAULT CURRENT_TIMESTAMP ON UPDATE CURRENT_TIMESTAMP comment 'Last updated time',
    PRIMARY KEY (`mesh_id`, `type_url`),
    KEY `mtime` (`mtime`)
) ENGINE = InnoDB
  DEFAULT CHARSET = utf8
  COLLATE = utf8_bin;

-- --------------------------------------------------------
--
-- FLUX Rule Configuring Table structure `ratelimit_flux_rule_config`
--
CREATE TABLE `ratelimit_flux_rule_config`
(
    `id`                      varchar(32) COLLATE utf8_bin  NOT NULL,
    `revision`                varchar(32) COLLATE utf8_bin  NOT NULL,
    `callee_service_id`       varchar(32) COLLATE utf8_bin  NOT NULL,
    `callee_service_env`      varchar(64) COLLATE utf8_bin  NOT NULL,
    `callee_service_name`     varchar(250) COLLATE utf8_bin NOT NULL DEFAULT '',
    `caller_service_business` varchar(250) COLLATE utf8_bin NOT NULL DEFAULT '',
    `name`                    varchar(128) COLLATE utf8_bin NOT NULL DEFAULT '',
    `description`             varchar(500) COLLATE utf8_bin NOT NULL DEFAULT '',
    `type`                    tinyint(4)                    NOT NULL DEFAULT '0',
    `set_key`                 varchar(250) COLLATE utf8_bin NOT NULL DEFAULT '',
    `set_alert_qps`           varchar(10)                   NOT NULL DEFAULT '',
    `set_warning_qps`         varchar(10)                   NOT NULL DEFAULT '',
    `set_remark`              varchar(500) COLLATE utf8_bin NOT NULL DEFAULT '',
    `default_key`             varchar(250) COLLATE utf8_bin NOT NULL DEFAULT '',
    `default_alert_qps`       varchar(10)                   NOT NULL DEFAULT '',
    `default_warning_qps`     varchar(10)                   NOT NULL DEFAULT '',
    `default_remark`          varchar(500) COLLATE utf8_bin NOT NULL DEFAULT '',
    `creator`                 varchar(32) COLLATE utf8_bin  NOT NULL DEFAULT '',
    `updater`                 varchar(32) COLLATE utf8_bin  NOT NULL DEFAULT '',
    `status`                  tinyint(4)                    NOT NULL DEFAULT '0',
    `flag`                    tinyint(4)                    NOT NULL DEFAULT '0',
    `ctime`                   timestamp                     NOT NULL DEFAULT CURRENT_TIMESTAMP comment 'Create time',
    `mtime`                   timestamp                     NOT NULL DEFAULT CURRENT_TIMESTAMP ON UPDATE CURRENT_TIMESTAMP comment 'Last updated time',
    `flux_server_id`          varchar(32) COLLATE utf8_bin  NOT NULL DEFAULT '',
    `monitor_server_id`       varchar(32) COLLATE utf8_bin  NOT NULL DEFAULT '',
    PRIMARY KEY (`id`),
    UNIQUE KEY `unique_service` (
                                 `callee_service_id`,
                                 `caller_service_business`,
                                 `set_key`
        ),
    KEY `mtime` (`mtime`),
    KEY `name` (`name`),
    KEY `creator` (`creator`),
    KEY `callee_service` (`callee_service_env`, `callee_service_name`)
) ENGINE = InnoDB
  DEFAULT CHARSET = utf8
  COLLATE = utf8_bin;

-- --------------------------------------------------------
--
-- FLUX rule version is associated with TABLE structure `ratelimit_flux_rule_revision`
--
CREATE TABLE `ratelimit_flux_rule_revision`
(
    `service_id`    varchar(32) COLLATE utf8_bin NOT NULL comment 'Service ID',
    `last_revision` varchar(40) COLLATE utf8_bin NOT NULL comment 'Latest version of the FLUX rule',
    `mtime`         timestamp                    NOT NULL DEFAULT CURRENT_TIMESTAMP ON UPDATE CURRENT_TIMESTAMP comment 'Last updated time',
    PRIMARY KEY (`service_id`)
) ENGINE = InnoDB
  DEFAULT CHARSET = utf8
  COLLATE = utf8_bin;

-- --------------------------------------------------------
--
-- Table structure `config_file`
--
CREATE TABLE `config_file`
(
    `id`          bigint unsigned               NOT NULL AUTO_INCREMENT COMMENT '主键',
    `namespace`   varchar(64) COLLATE utf8_bin  NOT NULL COMMENT '所属的namespace',
    `group`       varchar(128) COLLATE utf8_bin NOT NULL DEFAULT '' COMMENT '所属的文件组',
    `name`        varchar(128) COLLATE utf8_bin NOT NULL COMMENT '配置文件名',
    `content`     longtext COLLATE utf8_bin     NOT NULL COMMENT '文件内容',
    `format`      varchar(16) COLLATE utf8_bin           DEFAULT 'text' COMMENT '文件格式，枚举值',
    `comment`     varchar(512) COLLATE utf8_bin          DEFAULT NULL COMMENT '备注信息',
    `flag`        tinyint(4)                    NOT NULL DEFAULT '0' COMMENT '软删除标记位',
    `create_time` timestamp                     NOT NULL DEFAULT CURRENT_TIMESTAMP COMMENT '创建时间',
    `create_by`   varchar(32) COLLATE utf8_bin           DEFAULT NULL COMMENT '创建人',
    `modify_time` timestamp                     NOT NULL DEFAULT CURRENT_TIMESTAMP ON UPDATE CURRENT_TIMESTAMP COMMENT '最后更新时间',
    `modify_by`   varchar(32) COLLATE utf8_bin           DEFAULT NULL COMMENT '最后更新人',
    PRIMARY KEY (`id`),
    UNIQUE KEY `uk_file` (`namespace`, `group`, `name`)
) ENGINE = InnoDB
  AUTO_INCREMENT = 1
  DEFAULT CHARSET = utf8
  COLLATE = utf8_bin COMMENT ='配置文件表';

-- --------------------------------------------------------
--
-- Table structure `config_file_group`
--
CREATE TABLE `config_file_group`
(
    `id`          bigint unsigned               NOT NULL AUTO_INCREMENT COMMENT '主键',
    `name`        varchar(128) COLLATE utf8_bin NOT NULL COMMENT '配置文件分组名',
    `namespace`   varchar(64) COLLATE utf8_bin  NOT NULL COMMENT '所属的namespace',
    `comment`     varchar(512) COLLATE utf8_bin          DEFAULT NULL COMMENT '备注信息',
    `owner`       varchar(1024) COLLATE utf8_bin         DEFAULT NULL COMMENT '负责人',
    `create_time` timestamp                     NOT NULL DEFAULT CURRENT_TIMESTAMP COMMENT '创建时间',
    `create_by`   varchar(32) COLLATE utf8_bin           DEFAULT NULL COMMENT '创建人',
    `modify_time` timestamp                     NOT NULL DEFAULT CURRENT_TIMESTAMP ON UPDATE CURRENT_TIMESTAMP COMMENT '最后更新时间',
    `modify_by`   varchar(32) COLLATE utf8_bin           DEFAULT NULL COMMENT '最后更新人',
    PRIMARY KEY (`id`),
    UNIQUE KEY `uk_name` (`namespace`, `name`)
) ENGINE = InnoDB
  AUTO_INCREMENT = 1
  DEFAULT CHARSET = utf8
  COLLATE = utf8_bin COMMENT ='配置文件组表';

-- --------------------------------------------------------
--
-- Table structure `config_file_release`
--
CREATE TABLE `config_file_release`
(
    `id`          bigint unsigned               NOT NULL AUTO_INCREMENT COMMENT '主键',
    `name`        varchar(128) COLLATE utf8_bin          DEFAULT NULL COMMENT '发布标题',
    `namespace`   varchar(64) COLLATE utf8_bin  NOT NULL COMMENT '所属的namespace',
    `group`       varchar(128) COLLATE utf8_bin NOT NULL COMMENT '所属的文件组',
    `file_name`   varchar(128) COLLATE utf8_bin NOT NULL COMMENT '配置文件名',
    `content`     longtext COLLATE utf8_bin     NOT NULL COMMENT '文件内容',
    `comment`     varchar(512) COLLATE utf8_bin          DEFAULT NULL COMMENT '备注信息',
    `md5`         varchar(128) COLLATE utf8_bin NOT NULL COMMENT 'content的md5值',
    `version`     int(11)                       NOT NULL COMMENT '版本号，每次发布自增1',
    `flag`        tinyint(4)                    NOT NULL DEFAULT '0' COMMENT '是否被删除',
    `create_time` timestamp                     NOT NULL DEFAULT CURRENT_TIMESTAMP COMMENT '创建时间',
    `create_by`   varchar(32) COLLATE utf8_bin           DEFAULT NULL COMMENT '创建人',
    `modify_time` timestamp                     NOT NULL DEFAULT CURRENT_TIMESTAMP ON UPDATE CURRENT_TIMESTAMP COMMENT '最后更新时间',
    `modify_by`   varchar(32) COLLATE utf8_bin           DEFAULT NULL COMMENT '最后更新人',
    PRIMARY KEY (`id`),
    UNIQUE KEY `uk_file` (`namespace`, `group`, `file_name`),
    KEY `idx_modify_time` (`modify_time`)
) ENGINE = InnoDB
  AUTO_INCREMENT = 1
  DEFAULT CHARSET = utf8
  COLLATE = utf8_bin COMMENT ='配置文件发布表';

-- --------------------------------------------------------
--
-- Table structure `config_file_release_history`
--
CREATE TABLE `config_file_release_history`
(
    `id`          bigint unsigned               NOT NULL AUTO_INCREMENT COMMENT '主键',
    `name`        varchar(64) COLLATE utf8_bin           DEFAULT '' COMMENT '发布名称',
    `namespace`   varchar(64) COLLATE utf8_bin  NOT NULL COMMENT '所属的namespace',
    `group`       varchar(128) COLLATE utf8_bin NOT NULL COMMENT '所属的文件组',
    `file_name`   varchar(128) COLLATE utf8_bin NOT NULL COMMENT '配置文件名',
    `content`     longtext COLLATE utf8_bin     NOT NULL COMMENT '文件内容',
    `format`      varchar(16) COLLATE utf8_bin           DEFAULT 'text' COMMENT '文件格式',
    `tags`        varchar(2048) COLLATE utf8_bin         DEFAULT '' COMMENT '文件标签',
    `comment`     varchar(512) COLLATE utf8_bin          DEFAULT NULL COMMENT '备注信息',
    `md5`         varchar(128) COLLATE utf8_bin NOT NULL COMMENT 'content的md5值',
    `type`        varchar(32) COLLATE utf8_bin  NOT NULL COMMENT '发布类型，例如全量发布、灰度发布',
    `status`      varchar(16) COLLATE utf8_bin  NOT NULL DEFAULT 'success' COMMENT '发布状态，success表示成功，fail 表示失败',
    `create_time` timestamp                     NOT NULL DEFAULT CURRENT_TIMESTAMP COMMENT '创建时间',
    `create_by`   varchar(32) COLLATE utf8_bin           DEFAULT NULL COMMENT '创建人',
    `modify_time` timestamp                     NOT NULL DEFAULT CURRENT_TIMESTAMP ON UPDATE CURRENT_TIMESTAMP COMMENT '最后更新时间',
    `modify_by`   varchar(32) COLLATE utf8_bin           DEFAULT NULL COMMENT '最后更新人',
    PRIMARY KEY (`id`),
    KEY `idx_file` (`namespace`, `group`, `file_name`)
) ENGINE = InnoDB
  AUTO_INCREMENT = 1
  DEFAULT CHARSET = utf8
  COLLATE = utf8_bin COMMENT ='配置文件发布历史表';

-- --------------------------------------------------------
--
-- Table structure `config_file_tag`
--
CREATE TABLE `config_file_tag`
(
    `id`          bigint unsigned               NOT NULL AUTO_INCREMENT COMMENT '主键',
    `key`         varchar(128) COLLATE utf8_bin NOT NULL COMMENT 'tag 的键',
    `Value`       varchar(128) COLLATE utf8_bin NOT NULL COMMENT 'tag 的值',
    `namespace`   varchar(64) COLLATE utf8_bin  NOT NULL COMMENT '所属的namespace',
    `group`       varchar(128) COLLATE utf8_bin NOT NULL DEFAULT '' COMMENT '所属的文件组',
    `file_name`   varchar(128) COLLATE utf8_bin NOT NULL COMMENT '配置文件名',
    `create_time` timestamp                     NOT NULL DEFAULT CURRENT_TIMESTAMP COMMENT '创建时间',
    `create_by`   varchar(32) COLLATE utf8_bin           DEFAULT NULL COMMENT '创建人',
    `modify_time` timestamp                     NOT NULL DEFAULT CURRENT_TIMESTAMP ON UPDATE CURRENT_TIMESTAMP COMMENT '最后更新时间',
    `modify_by`   varchar(32) COLLATE utf8_bin           DEFAULT NULL COMMENT '最后更新人',
    PRIMARY KEY (`id`),
    UNIQUE KEY `uk_tag` (`key`, `Value`, `namespace`, `group`, `file_name`),
    KEY `idx_file` (`namespace`, `group`, `file_name`)
) ENGINE = InnoDB
  AUTO_INCREMENT = 1
  DEFAULT CHARSET = utf8
  COLLATE = utf8_bin COMMENT ='配置文件标签表';

/*!40101 SET CHARACTER_SET_CLIENT = @OLD_CHARACTER_SET_CLIENT */;
/*!40101 SET CHARACTER_SET_RESULTS = @OLD_CHARACTER_SET_RESULTS */;
/*!40101 SET COLLATION_CONNECTION = @OLD_COLLATION_CONNECTION */;


CREATE TABLE `user`
(
    `id`           VARCHAR(128) COLLATE utf8_bin NOT NULL comment 'User ID',
    `name`         VARCHAR(100) COLLATE utf8_bin NOT NULL comment 'user name',
    `password`     VARCHAR(100) COLLATE utf8_bin NOT NULL comment 'user password',
    `owner`        VARCHAR(128) COLLATE utf8_bin NOT NULL comment 'Main account ID',
    `source`       VARCHAR(32) COLLATE utf8_bin  NOT NULL comment 'Account source',
    `mobile`       VARCHAR(12) COLLATE utf8_bin  NOT NULL comment 'Account mobile phone number',
    `email`        VARCHAR(64) COLLATE utf8_bin  NOT NULL comment 'Account mailbox',
    `token`        VARCHAR(255) COLLATE utf8_bin NOT NULL comment 'The token information owned by the account can be used for SDK access authentication',
    `token_enable` tinyint(4)                    NOT NULL DEFAULT 1,
    `user_type`    int                           NOT NULL DEFAULT 20 comment 'Account type, 0 is the admin super account, 20 is the primary account, 50 for the child account',
    `comment`      VARCHAR(255) COLLATE utf8_bin NOT NULL comment 'describe',
    `flag`         tinyint(4)                    NOT NULL DEFAULT '0' COMMENT 'Whether the rules are valid, 0 is valid, 1 is invalid, it is deleted',
    `ctime`        timestamp                     NOT NULL DEFAULT CURRENT_TIMESTAMP comment 'Create time',
    `mtime`        timestamp                     NOT NULL DEFAULT CURRENT_TIMESTAMP ON UPDATE CURRENT_TIMESTAMP comment 'Last updated time',
    PRIMARY KEY (`id`),
    UNIQUE KEY (`name`, `owner`),
    KEY `owner` (`owner`),
    KEY `mtime` (`mtime`)
) ENGINE = InnoDB
  DEFAULT CHARSET = utf8
  COLLATE = utf8_bin;

CREATE TABLE `user_group`
(
    `id`           VARCHAR(128) COLLATE utf8_bin NOT NULL comment 'User group ID',
    `name`         VARCHAR(100) COLLATE utf8_bin NOT NULL comment 'User group name',
    `owner`        VARCHAR(128) COLLATE utf8_bin NOT NULL comment 'The main account ID of the user group',
    `token`        VARCHAR(255) COLLATE utf8_bin NOT NULL comment 'TOKEN information of this user group',
    `comment`      VARCHAR(255) COLLATE utf8_bin NOT NULL comment 'Description',
    `token_enable` tinyint(4)                    NOT NULL DEFAULT 1,
    `flag`         tinyint(4)                    NOT NULL DEFAULT '0' COMMENT 'Whether the rules are valid, 0 is valid, 1 is invalid, it is deleted',
    `ctime`        timestamp                     NOT NULL DEFAULT CURRENT_TIMESTAMP comment 'Create time',
    `mtime`        timestamp                     NOT NULL DEFAULT CURRENT_TIMESTAMP ON UPDATE CURRENT_TIMESTAMP comment 'Last updated time',
    PRIMARY KEY (`id`),
    UNIQUE KEY (`name`, `owner`),
    KEY `owner` (`owner`),
    KEY `mtime` (`mtime`)
) ENGINE = InnoDB
  DEFAULT CHARSET = utf8
  COLLATE = utf8_bin;

CREATE TABLE `user_group_relation`
(
    `user_id`  VARCHAR(128) COLLATE utf8_bin NOT NULL comment 'User ID',
    `group_id` VARCHAR(128) COLLATE utf8_bin NOT NULL comment 'User group ID',
    `ctime`    timestamp                     NOT NULL DEFAULT CURRENT_TIMESTAMP comment 'Create time',
    `mtime`    timestamp                     NOT NULL DEFAULT CURRENT_TIMESTAMP ON UPDATE CURRENT_TIMESTAMP comment 'Last updated time',
    PRIMARY KEY (`user_id`, `group_id`),
    KEY `mtime` (`mtime`)
) ENGINE = InnoDB
  DEFAULT CHARSET = utf8
  COLLATE = utf8_bin;

CREATE TABLE `auth_strategy`
(
    `id`       VARCHAR(128) COLLATE utf8_bin NOT NULL comment 'Strategy ID',
    `name`     VARCHAR(100) COLLATE utf8_bin NOT NULL comment 'Policy name',
    `action`   VARCHAR(32) COLLATE utf8_bin  NOT NULL comment 'Read and write permission for this policy, only_read = 0, read_write = 1',
    `owner`    VARCHAR(128) COLLATE utf8_bin NOT NULL comment 'The account ID to which this policy is',
    `comment`  VARCHAR(255) COLLATE utf8_bin NOT NULL comment 'describe',
    `default`  tinyint(4)                    NOT NULL DEFAULT '0',
    `revision` VARCHAR(128) COLLATE utf8_bin NOT NULL comment 'Authentication rule version',
    `flag`     tinyint(4)                    NOT NULL DEFAULT '0' COMMENT 'Whether the rules are valid, 0 is valid, 1 is invalid, it is deleted',
    `ctime`    timestamp                     NOT NULL DEFAULT CURRENT_TIMESTAMP comment 'Create time',
    `mtime`    timestamp                     NOT NULL DEFAULT CURRENT_TIMESTAMP ON UPDATE CURRENT_TIMESTAMP comment 'Last updated time',
    PRIMARY KEY (`id`),
    UNIQUE KEY (`name`, `owner`),
    KEY `owner` (`owner`),
    KEY `mtime` (`mtime`)
) ENGINE = InnoDB
  DEFAULT CHARSET = utf8
  COLLATE = utf8_bin;

CREATE TABLE `auth_principal`
(
    `strategy_id`    VARCHAR(128) COLLATE utf8_bin NOT NULL comment 'Strategy ID',
    `principal_id`   VARCHAR(128) COLLATE utf8_bin NOT NULL comment 'Principal ID',
    `principal_role` int                           NOT NULL comment 'PRINCIPAL type, 1 is User, 2 is Group',
    PRIMARY KEY (`strategy_id`, `principal_id`, `principal_role`)
) ENGINE = InnoDB
  DEFAULT CHARSET = utf8
  COLLATE = utf8_bin;

CREATE TABLE `auth_strategy_resource`
(
    `strategy_id` VARCHAR(128) COLLATE utf8_bin NOT NULL comment 'Strategy ID',
    `res_type`    int COLLATE utf8_bin          NOT NULL comment 'Resource Type, Namespaces = 0, Service = 1, configgroups = 2',
    `res_id`      VARCHAR(128) COLLATE utf8_bin NOT NULL comment 'Resource ID',
    `ctime`       timestamp                     NOT NULL DEFAULT CURRENT_TIMESTAMP comment 'Create time',
    `mtime`       timestamp                     NOT NULL DEFAULT CURRENT_TIMESTAMP ON UPDATE CURRENT_TIMESTAMP comment 'Last updated time',
    PRIMARY KEY (`strategy_id`, `res_type`, `res_id`),
    KEY `mtime` (`mtime`)
) ENGINE = InnoDB
  DEFAULT CHARSET = utf8
  COLLATE = utf8_bin;

-- Create a default master account, password is Polarismesh @ 2021
INSERT INTO `user` (`id`,
                    `name`,
                    `password`,
                    `source`,
                    `token`,
                    `token_enable`,
                    `user_type`,
                    `comment`,
                    `owner`)
VALUES ('65e4789a6d5b49669adf1e9e8387549c',
        'polaris',
        '$2a$10$3izWuZtE5SBdAtSZci.gs.iZ2pAn9I8hEqYrC6gwJp1dyjqQnrrum',
        'Polaris',
        'nu/0WRA4EqSR1FagrjRj0fZwPXuGlMpX+zCuWu4uMqy8xr1vRjisSbA25aAC3mtU8MeeRsKhQiDAynUR09I=',
        1,
        20,
        'default polaris admin account',
        '');

-- Permissions policy inserted into Polaris-Admin
<<<<<<< HEAD
INSERT INTO
    `auth_strategy`(
        `id`,
        `name`,
        `action`,
        `owner`,
        `comment`,
        `default`,
        `revision`,
        `flag`,
        `ctime`,
        `mtime`
    )
VALUES
    (
        'fbca9bfa04ae4ead86e1ecf5811e32a9',
        '(用户) polaris的默认策略',
=======
INSERT INTO `auth_strategy`(`id`,
                            `name`,
                            `action`,
                            `owner`,
                            `comment`,
                            `default`,
                            `revision`,
                            `flag`,
                            `ctime`,
                            `mtime`)
VALUES ('fbca9bfa04ae4ead86e1ecf5811e32a9',
        '(用户) PolarisAdmin的默认策略',
>>>>>>> 87860876
        'READ_WRITE',
        '65e4789a6d5b49669adf1e9e8387549c',
        'default admin',
        1,
        'fbca9bfa04ae4ead86e1ecf5811e32a9',
        0,
        sysdate(),
        sysdate());

-- Sport rules inserted into Polaris-Admin to access
INSERT INTO `auth_strategy_resource`(`strategy_id`,
                                     `res_type`,
                                     `res_id`,
                                     `ctime`,
                                     `mtime`)
VALUES ('fbca9bfa04ae4ead86e1ecf5811e32a9',
        0,
        '*',
        sysdate(),
        sysdate()),
       ('fbca9bfa04ae4ead86e1ecf5811e32a9',
        1,
        '*',
        sysdate(),
        sysdate()),
       ('fbca9bfa04ae4ead86e1ecf5811e32a9',
        2,
        '*',
        sysdate(),
        sysdate());

-- Insert permission policies and association relationships for Polaris-Admin accounts
INSERT INTO auth_principal(`strategy_id`, `principal_id`, `principal_role`) VALUE (
                                                                                   'fbca9bfa04ae4ead86e1ecf5811e32a9',
                                                                                   '65e4789a6d5b49669adf1e9e8387549c',
                                                                                   1
    );<|MERGE_RESOLUTION|>--- conflicted
+++ resolved
@@ -823,8 +823,8 @@
     `password`     VARCHAR(100) COLLATE utf8_bin NOT NULL comment 'user password',
     `owner`        VARCHAR(128) COLLATE utf8_bin NOT NULL comment 'Main account ID',
     `source`       VARCHAR(32) COLLATE utf8_bin  NOT NULL comment 'Account source',
-    `mobile`       VARCHAR(12) COLLATE utf8_bin  NOT NULL comment 'Account mobile phone number',
-    `email`        VARCHAR(64) COLLATE utf8_bin  NOT NULL comment 'Account mailbox',
+    `mobile`       VARCHAR(12) COLLATE utf8_bin  NOT NULL DEFAULT '' comment 'Account mobile phone number',
+    `email`        VARCHAR(64) COLLATE utf8_bin  NOT NULL DEFAULT '' comment 'Account mailbox',
     `token`        VARCHAR(255) COLLATE utf8_bin NOT NULL comment 'The token information owned by the account can be used for SDK access authentication',
     `token_enable` tinyint(4)                    NOT NULL DEFAULT 1,
     `user_type`    int                           NOT NULL DEFAULT 20 comment 'Account type, 0 is the admin super account, 20 is the primary account, 50 for the child account',
@@ -935,7 +935,6 @@
         '');
 
 -- Permissions policy inserted into Polaris-Admin
-<<<<<<< HEAD
 INSERT INTO
     `auth_strategy`(
         `id`,
@@ -953,20 +952,6 @@
     (
         'fbca9bfa04ae4ead86e1ecf5811e32a9',
         '(用户) polaris的默认策略',
-=======
-INSERT INTO `auth_strategy`(`id`,
-                            `name`,
-                            `action`,
-                            `owner`,
-                            `comment`,
-                            `default`,
-                            `revision`,
-                            `flag`,
-                            `ctime`,
-                            `mtime`)
-VALUES ('fbca9bfa04ae4ead86e1ecf5811e32a9',
-        '(用户) PolarisAdmin的默认策略',
->>>>>>> 87860876
         'READ_WRITE',
         '65e4789a6d5b49669adf1e9e8387549c',
         'default admin',
