/**
 * Tencent is pleased to support the open source community by making Polaris available.
 *
 * Copyright (C) 2019 THL A29 Limited, a Tencent company. All rights reserved.
 *
 * Licensed under the BSD 3-Clause License (the "License");
 * you may not use this file except in compliance with the License.
 * You may obtain a copy of the License at
 *
 * https://opensource.org/licenses/BSD-3-Clause
 *
 * Unless required by applicable law or agreed to in writing, software distributed
 * under the License is distributed on an "AS IS" BASIS, WITHOUT WARRANTIES OR
 * CONDITIONS OF ANY KIND, either express or implied. See the License for the
 * specific language governing permissions and limitations under the License.
 */

package healthcheck

import (
	"runtime"

	api "github.com/polarismesh/polaris-server/common/api/v1"
	"github.com/polarismesh/polaris-server/common/model"
	"github.com/polarismesh/polaris-server/plugin"
)

var DefaultShardSize uint32

func init() {
	DefaultShardSize = uint32(runtime.GOMAXPROCS(0) * 16)
	// Different machines can adjust this parameter of 16.In more cases, 16 is suitable ,
	// can test it in shardmap_test.go
}

// CacheProvider provider health check objects for service cache
type CacheProvider struct {
	healthCheckInstances *shardMap
	selfServiceInstances *shardMap
	selfService          string
	healthCheckClients   *shardMap
}

// CacheEvent provides the event for cache changes
type CacheEvent struct {
	healthCheckInstancesChanged bool
	selfServiceInstancesChanged bool
	healthCheckClientChanged    bool
}

func newCacheProvider(selfService string) *CacheProvider {
	return &CacheProvider{
		healthCheckInstances: NewShardMap(DefaultShardSize),
		selfServiceInstances: NewShardMap(1),
		selfService:          selfService,
		healthCheckClients:   NewShardMap(DefaultShardSize),
	}
}

func (c *CacheProvider) isSelfServiceInstance(instance *api.Instance) bool {
	metadata := instance.GetMetadata()
	if svcName, ok := metadata[model.MetaKeyPolarisService]; ok {
		return svcName == c.selfService
	}
	return false
}

func (c *CacheProvider) sendEvent(event CacheEvent) {
	server.dispatcher.UpdateStatusByEvent(event)
}

func compareAndStoreServiceInstance(instanceWithChecker *InstanceWithChecker, values *shardMap) bool {
	instanceId := instanceWithChecker.instance.ID()
	value, isNew := values.PutIfAbsent(instanceId, instanceWithChecker)
	if isNew {
		log.Infof("[Health Check][Cache]create service instance is %s:%d, id is %s",
			instanceWithChecker.instance.Host(), instanceWithChecker.instance.Port(),
			instanceId)
		return true
	}
	instanceValue := value.(*InstanceWithChecker)
	lastInstance := instanceValue.instance
	if lastInstance.Revision() == instanceWithChecker.instance.Revision() {
		return false
	}
	log.Infof("[Health Check][Cache]update service instance is %s:%d, id is %s",
		instanceWithChecker.instance.Host(), instanceWithChecker.instance.Port(), instanceId)
	// In the concurrent scenario, when the key and version are the same,
	// if they arrive here at the same time, they will be saved multiple times.
	values.Store(instanceId, instanceWithChecker)
	return true
}

func compareAndStoreClient(clientWithChecker *ClientWithChecker, values *shardMap) bool {
	clientId := clientWithChecker.client.Proto().GetId().GetValue()
	_, isNew := values.PutIfAbsent(clientId, clientWithChecker)
	if isNew {
		log.Infof("[Health Check][Cache]create client is %s, id is %s",
			clientWithChecker.client.Proto().GetHost().GetValue(), clientId)
		return true
	}
	return false
}

func storeServiceInstance(instanceWithChecker *InstanceWithChecker, values *shardMap) bool {
	log.Infof("[Health Check][Cache]create service instance is %s:%d, id is %s",
		instanceWithChecker.instance.Host(), instanceWithChecker.instance.Port(),
		instanceWithChecker.instance.ID())
	instanceId := instanceWithChecker.instance.ID()
	values.Store(instanceId, instanceWithChecker)
	return true
}

func deleteServiceInstance(instance *api.Instance, values *shardMap) bool {
	instanceId := instance.GetId().GetValue()
	ok := values.DeleteIfExist(instanceId)
	if ok {
		log.Infof("[Health Check][Cache]delete service instance is %s:%d, id is %s",
			instance.GetHost().GetValue(), instance.GetPort().GetValue(), instanceId)
	}
	return true
}

func deleteClient(client *api.Client, values *shardMap) bool {
	instanceId := client.GetId().GetValue()
	ok := values.DeleteIfExist(instanceId)
	if ok {
		log.Infof("[Health Check][Cache]delete service instance is %s, id is %s",
			client.GetHost().GetValue(), instanceId)
	}
	return true
}

func storeClient(clientWithChecker *ClientWithChecker, values *shardMap) bool {
	log.Infof("[Health Check][Cache]create client is %s, id is %s",
		clientWithChecker.client.Proto().GetHost().GetValue(), clientWithChecker.client.Proto().GetId().GetValue())
	clientId := clientWithChecker.client.Proto().GetId().GetValue()
	values.Store(clientId, clientWithChecker)
	return true
}

// InstanceWithChecker instance and checker combine
type InstanceWithChecker struct {
	instance  *model.Instance
	checker   plugin.HealthChecker
	hashValue uint
}

func newInstanceWithChecker(instance *model.Instance, checker plugin.HealthChecker) *InstanceWithChecker {
	return &InstanceWithChecker{
		instance:  instance,
		checker:   checker,
		hashValue: hashString(instance.ID()),
	}
}

// ClientWithChecker instance and checker combine
type ClientWithChecker struct {
	client    *model.Client
	checker   plugin.HealthChecker
	hashValue uint
}

func newClientWithChecker(client *model.Client, checker plugin.HealthChecker) *ClientWithChecker {
	return &ClientWithChecker{
		client:    client,
		checker:   checker,
		hashValue: hashString(client.Proto().GetId().GetValue()),
	}
}

// OnCreated callback when cache value created
func (c *CacheProvider) OnCreated(value interface{}) {
	switch actual := value.(type) {
	case *model.Instance:
		instProto := actual.Proto
		if c.isSelfServiceInstance(instProto) {
			storeServiceInstance(newInstanceWithChecker(actual, nil), c.selfServiceInstances)
			c.sendEvent(CacheEvent{selfServiceInstancesChanged: true})
			//return
		}
		hcEnable, checker := isHealthCheckEnable(instProto)
		if !hcEnable {
			return
		}
		storeServiceInstance(newInstanceWithChecker(actual, checker), c.healthCheckInstances)
		c.sendEvent(CacheEvent{healthCheckInstancesChanged: true})
	case *model.Client:
		checker, ok := getHealthChecker(api.HealthCheck_HEARTBEAT)
		if !ok {
			return
		}
		storeClient(newClientWithChecker(actual, checker), c.healthCheckClients)
		c.sendEvent(CacheEvent{healthCheckClientChanged: true})
	}
}

func getHealthChecker(hcType api.HealthCheck_HealthCheckType) (plugin.HealthChecker, bool) {
	checker, ok := server.checkers[int32(hcType)]
	return checker, ok
}

func isHealthCheckEnable(instance *api.Instance) (bool, plugin.HealthChecker) {
	if !instance.GetEnableHealthCheck().GetValue() || instance.GetHealthCheck() == nil {
		return false, nil
	}
	checker, ok := getHealthChecker(instance.GetHealthCheck().GetType())
	if !ok {
		return false, nil
	}
	return true, checker
}

// OnUpdated callback when cache value updated
func (c *CacheProvider) OnUpdated(value interface{}) {
	switch actual := value.(type) {
	case *model.Instance:
		instProto := actual.Proto
		if c.isSelfServiceInstance(instProto) {
			if compareAndStoreServiceInstance(newInstanceWithChecker(actual, nil), c.selfServiceInstances) {
				c.sendEvent(CacheEvent{selfServiceInstancesChanged: true})
			}
			//return
		}
<<<<<<< HEAD
		// check exists
		instanceId := instance.ID()
		healthCheckInstanceValue, exists := c.healthCheckInstances.Load(instanceId)
=======
		//check exists
		instanceId := actual.ID()
		value, exists := c.healthCheckInstances.Load(instanceId)
>>>>>>> a3152efd
		hcEnable, checker := isHealthCheckEnable(instProto)
		if !hcEnable {
			if !exists {
				// instance is unhealthy, not exist, just return.
				return
			}
			log.Infof("[Health Check][Cache]delete health check disabled instance is %s:%d, id is %s",
				actual.Host(), actual.Port(), instanceId)
			// instance is unhealthy, but exist, delete it.
			ok := c.healthCheckInstances.DeleteIfExist(instanceId)
			if ok {
				c.sendEvent(CacheEvent{healthCheckInstancesChanged: true})
			}
			return
		}
		healthCheckInstanceValue := value.(*InstanceWithChecker)
		var noChanged bool
		if exists {
			// instance is healthy, exists, consistent healthCheckInstance.Revision(), no need to change。
			healthCheckInstance := healthCheckInstanceValue.instance
			noChanged = healthCheckInstance.Revision() == actual.Revision()
		}
		if !noChanged {
			log.Infof("[Health Check][Cache]update service instance is %s:%d, id is %s",
				actual.Host(), actual.Port(), instanceId)
			//   In the concurrent scenario, when the healthCheckInstance.Revision() of the same health instance is the same,
			//   if it arrives here at the same time, it will be saved multiple times
			c.healthCheckInstances.Store(instanceId, newInstanceWithChecker(actual, checker))
			c.sendEvent(CacheEvent{healthCheckInstancesChanged: true})
		}
	case *model.Client:
		checker, ok := getHealthChecker(api.HealthCheck_HEARTBEAT)
		if !ok {
			return
		}
		if compareAndStoreClient(newClientWithChecker(actual, checker), c.healthCheckClients) {
			c.sendEvent(CacheEvent{selfServiceInstancesChanged: true})
		}
	}
}

// OnDeleted callback when cache value deleted
func (c *CacheProvider) OnDeleted(value interface{}) {
	switch actual := value.(type) {
	case *model.Instance:
		instProto := actual.Proto
		if c.isSelfServiceInstance(instProto) {
			deleteServiceInstance(instProto, c.selfServiceInstances)
			c.sendEvent(CacheEvent{selfServiceInstancesChanged: true})
			//return
		}
		if !instProto.GetEnableHealthCheck().GetValue() || instProto.GetHealthCheck() == nil {
			return
		}
		deleteServiceInstance(instProto, c.healthCheckInstances)
		c.sendEvent(CacheEvent{healthCheckInstancesChanged: true})
	case *model.Client:
		deleteClient(actual.Proto(), c.healthCheckInstances)
		c.sendEvent(CacheEvent{healthCheckClientChanged: true})
	}
}

// OnBatchCreated callback when cache value created
func (c *CacheProvider) OnBatchCreated(value interface{}) {

}

// OnBatchUpdated callback when cache value updated
func (c *CacheProvider) OnBatchUpdated(value interface{}) {

}

// OnBatchDeleted callback when cache value deleted
func (c *CacheProvider) OnBatchDeleted(value interface{}) {

}

// RangeHealthCheckInstances range loop values
func (c *CacheProvider) RangeHealthCheckInstances(check func(instance *InstanceWithChecker)) {

	c.healthCheckInstances.Range(func(instanceId string, value interface{}) {
		check(value.(*InstanceWithChecker))
	})
}

// RangeSelfServiceInstances range loop selfServiceInstances
func (c *CacheProvider) RangeSelfServiceInstances(check func(instance *api.Instance)) {
	c.selfServiceInstances.Range(func(instanceId string, value interface{}) {
		check(value.(*InstanceWithChecker).instance.Proto)
	})
}

// RangeSelfServiceInstances range loop selfServiceInstances
func (c *CacheProvider) RangeHealthCheckClients(check func(instance *ClientWithChecker)) {
	c.selfServiceInstances.Range(func(instanceId string, value interface{}) {
		check(value.(*ClientWithChecker))
	})
}

// GetInstance get instance by id
func (c *CacheProvider) GetInstance(instanceId string) *model.Instance {
	value, ok := c.healthCheckInstances.Load(instanceId)
	if !ok {
		return nil
	}
	return value.(*InstanceWithChecker).instance
}

// GetInstance get instance by id
func (c *CacheProvider) GetClient(clientId string) *model.Client {
	value, ok := c.healthCheckClients.Load(clientId)
	if !ok {
		return nil
	}
	return value.(*ClientWithChecker).client
}<|MERGE_RESOLUTION|>--- conflicted
+++ resolved
@@ -222,15 +222,9 @@
 			}
 			//return
 		}
-<<<<<<< HEAD
-		// check exists
-		instanceId := instance.ID()
-		healthCheckInstanceValue, exists := c.healthCheckInstances.Load(instanceId)
-=======
 		//check exists
 		instanceId := actual.ID()
 		value, exists := c.healthCheckInstances.Load(instanceId)
->>>>>>> a3152efd
 		hcEnable, checker := isHealthCheckEnable(instProto)
 		if !hcEnable {
 			if !exists {
