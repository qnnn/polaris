--- conflicted
+++ resolved
@@ -62,9 +62,6 @@
 	return api.NewClientResponse(api.ExecuteSuccess, out)
 }
 
-<<<<<<< HEAD
-// GetServiceWithCache 根据元数据查询服务
-=======
 func clientEquals(client1 *api.Client, client2 *api.Client) bool {
 	if client1.GetId().GetValue() != client2.GetId().GetValue() {
 		return false
@@ -158,7 +155,6 @@
 /**
  * GetServiceWithCache 根据元数据查询服务
  */
->>>>>>> a3152efd
 func (s *Server) GetServiceWithCache(ctx context.Context, req *api.Service) *api.DiscoverResponse {
 	if s.caches == nil {
 		return api.NewDiscoverServiceResponse(api.ClientAPINotOpen, req)
